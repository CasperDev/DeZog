# Changelog

<<<<<<< HEAD
# 2.8.0
- Better reverse engineering support
	- Improved disassembly
	- Reload list file during debug session
	- Disassembly into list file format also for data
=======
# 2.7.1
- Fixed disassembly of instructions: INC (IX+n), DEC (IX+n), INC (IY+n) and DEC (IY+n).
>>>>>>> 60df6e41

# 2.7.0
- Experimental MAME support.
- Changed name of disassembly from 'disasm.asm' to 'disasm.list'.
- zsim: Fixed IND/I instruction #89 and OUTD/I.
- Improved regex in evalExpression.
- Fixed: Running zsim with code coverage disabled (codeCoverage: false).

# 2.6.2
- Fix #85: Serial port is not locked anymore.

# 2.6.1
- Fix #84: The 'entry point' bank is now set after loading the nex file as it should be.
- Disallowed starting a 2nd instance of DeZog.

# 2.6.0
- zxnext configuration: The ZXNext can be connected via serial interface directly from DeZog. There is no need anymore to go through the extra program DeZogSerialInterface.
For this there are changes to the "zxnext" launch.json configuration.
- Log in OUTPUT panel fixed. It was not possible to enable.
- LogSocket renamed to LogTransport.

# 2.5.1
- Fixed handling of path with spaces when using loadObjs and ZEsarUX.
- Fixed path for mapFile for z88dk.
- Changed activation event to "onStartupFinished" otherwise unit tests will not show up before a debug session has been started.
- zsim: Changed order of port simulation: custom ports are executed first.
- Documentation for core 03.01.10 debugging updated.

# 2.5.0
- zsim: Added 'ZX16K' memory model, contributed by lmartorella '[zsim] Support for not-populated slots'.
- zsim: Added 'CUSTOM' memory model to define an arbitrary memory layout.
- Fixed intellisense for the launch.json.

# 2.4.3
- Unit tests: name for the workspace: removed accidentally added '.x' from the name.
- activation event changed to be more specific and don't use "*" anymore.

# 2.4.2
- Unit tests hidden if workspace does not contain a Dezog launch.json.

# 2.4.1
- Fixed opcode disassembly (Index of IX/IY and others).
- Fixed response from custom request.
- Allow multiple selections for "Disassembly at Cursor"

# 2.4.0
- Unit tests now use the vscode test API.
- The restart behavior was reverted to some degree. Now it is possible to do a re-compile of the assembler sources followed by a restart because the labels are re-read.
- Fixed memory model for ZEsarUX >= 9.2: Symptom: Breakpoints could not be set.
- "Disassembly at Cursor" now also allows to select an area that should be disassembled.
- CSpect is paused now before terminating the socket connection.
- Better peripherals simulation error messaging (now added to diagnostics).
- zxnext: Fixed stepping with ASSERTION at the same address. Stepping continued instead if ASSERTION was true.
- Fixed: an error in displaying memory arrays inside STRUCTs.
- When loading a .nex file the IM (interrupt mode) is set to 1 per default.
- Improved label parsing for z80asm list file.
- Coverage decoration now is half-transparent to allow that a selection is visible at the same time.

# 2.3.2
- Fixed #69: No code coverage on Windows.

# 2.3.1
- Fixed #65: Uncaught errors.

# 2.3.0
- Added "-addexpr/delexpr" command to add/remove expressions (variables/labels) to the VARIABLEs pane.
- Added "-mvw" to display a memory viewer that display the memory organized in words instead of bytes.
- Added "-msetb/w" command: See help ("-h"). With mset you can change single memory locations or fill a complete area.
- Fix: register colors in memory views now also updated if the memory view is not focused.
- Refactored/optimized variable references.
- Disabled disturbing vscode's default debug inline values.
- Added editor command "Disassembly at Cursor Position".
- Removed ZesaruxExt as Remote.
- Fixed #63: Help View: TOC is now scrollable.

# 2.2.5
- Fixed: Memory views were not updated if the debug session was restarted. See #59.

# 2.2.4
- Fixed #55: '??' in WATCH display
- STRUCTs smaller than 3 bytes are now recognized in the WATCHes
- Fixed #56: Watch doesn't support byte group above 2

# 2.2.3
- SP adjusted by 2 when loading a SNA file in zsim.

# 2.2.2
- Fixed the display of local and call stack if "topOfStack" is omitted.
(Nevertheless it's good practice not to omit "topOfStack" but to provide this value to DeZog).

# 2.2.1
- Fixed #51: Closing the help once prevents it from being opened again

# 2.2.0
- Thanks to bereal DeZog is now working also in multiroot workspaces.
- The Z80 unit test interface has been changed as well to support new version of z80-unit-tests that also supports multiroot workspaces now.
- CSpect supported now for Z80 unit tests.

# 2.1.7
- "Register memory View" behavior changed (see feature request #47).
	- Is not automatically started.
	- New command "-rmv" to start the register memory view.

# 2.1.6
- Start activation changed to "*". Otherwise DeZog help sidebar is empty.

# 2.1.5
- Fix: RegisterMemoryView lost content when hidden and re-displayed.
- Fix: z80asm line address association wrong when using macros.
- Allowed bullets for list in help view.
- zsim:
	- Big performance improvement (achieved by improving the decoding the ULA screen).
	- "limitSpeed": If enabled the simulated CPU performance is throttled to fit the given CPU frequency. Is enabled by default. If disabled the CPU will be simulated as fast as possible.
	- "defaultPortIn": The default value that is read if the read port is unused.
	- ULA screen now supports flash color attribute (#44).
	- "zxInterface2Joy": Enables the ports and the visuals for simulating ZX interface 2 joysticks.
	- "kempstonJoy": Enables the port for a Kempston joystick at 0x1F.
	- Joystick simulation supports attached gamepads.
	- Corrected T-states counting for HALT instruction.
	- "updateFrequency" added: the frequency the Z80 simulation view gets updated.
	- Fixed save/restore.
	- Added "zxBorderWidth" to display the simulated border.
	- Added "zxBeeper" (experimental).

# 2.1.4
- Settings names for 'logpanel's changed.
- Folder structure refactored.
- WhatsNew refactored.
- 'DeZog Help' view for sidebar added.
- Hover format overworked.
- WATCH: 'b' and 'w' removed for size. Use 1 and 2 instead.
- Smaller memory footprint.

# 2.1.3
- Regression fixed: Allow input of hex values with preceding '$'.

# 2.1.2
- WATCH: Fixed sorting of STRUCT properties.

# 2.1.1
- Fixed: WATCH: elem count was regexed wrongly.
- Fixed #42: Breakpoint on multi-instruction line.

# 2.1.0
- WATCH window: can show structured variables (sjasmplus).
- cspect, zsim: LOGPOINT, ASSERTION are printed also on step-over, step-into.
- Fixed #41: Can't see values of memory view in light theme

# 2.0.3
- Fixed #39: windows path back slash in SLD file.

# 2.0.2
- Help view added. Palette command "dezog.help".
- New "zsim" option to set the "cpuFrequency".
- "resetOnLaunch" moved to "zrcp".
- ASSERTION for ZEsarUX implemented.

# 2.0.1
- Logging to files removed. vscode does this anyway.
- sjasmplus list file support disabled.

# 2.0.0
- Fix in sendDzrpCmd: length of transmitted bytes fixed.
- Improvements to unit tests. Now ASSERTIONs show the failure values.
- "sjasmplus" configuration now uses the SLD file instead of a list file to support banking information (long addresses). If you want to use 64k addresses instead there is a new option "disableBanking".
- launch.json: deprecated option "filter" has been removed.
- "zsim": Support for custom code added. E.g. it is possible now to add custom peripheral code to implement ports. You can now write code to support peripherals within zsim.
  - Support for in-ports, out-ports and to generate an interrupt.
  - Support to create a custom UI within the ZSimulationView.
  - See [documentation/zsimPeripherals.md](documentation/zsimPeripherals.md) for more details.
	- New commands
		- out: Output to port.
		- in: input from port.
		- tstates add/set: change t-states.
	- launch.json: Added parameters for custom code:
		- customCode.debug: Enables a few debug buttons in ZSimulationView
		- customCode.jsPath: Path to the custom javascript file.
		- customCode.uiPath: Path to the custom html UI.
		- customCode.timeStep: The t-state interval for reporting.
- "zsim": changed parameters:
	- Removed: "memoryPagingControl", "tbblueMemoryManagementSlots", "loadZxRom"
	- Added: "memoryModel": "RAM", "ZX48K", "ZX128K", "ZXNEXT"
	- Changed: "visualMemory" to boolean.
- For Kris: Changed naming of "ASSERT" to "ASSERTION" to avoid conflicts with commented sjasmplus ASSERTs. (Also the command was renamed from "-ASSERT" to "-ASSERTION".)
- 'find' enabled on webviews.
- Fixed a bug in highlighting register addresses in the MemoryRegisterView .
- spotHistory now also displays the changed registers.
- Fixed: during time-travel it is not possible anymore to change the registers.
- Fixed a bug with UNKNOWN label in call stack during time-travel.

# 1.5.5
- Fixed an 'Unverified breakpoint' issue for z88dk. (See #38)

# 1.5.4
- Fixed #34: Unverified breakpoints in version 1.5.3. Windows 10

# 1.5.3
- Merged into master branch.
- Updated 'whatsnew'.

# 1.5.2
- Relaunch: the memory view of the first session is now correctly closed before re-launching.
- Commands: "-view" is now working with all commands.
- Commands:
	- Renamed: "md" changed to "mv".
	- "md" used to do a memory dump to console.
	- "ms" used to save memory contents to a file.

# 1.5.1
- Packaged for beta testing.

# 1.5.0
- New architecture for parsing list files. This will make it easier to add parsing for a new assembler.
- Changes to launch.json:
	- "listFiles" removed.
	- Instead a configuration for each assembler: "sjasmplus", "z80asm" and "z88dk" added with overworked parameters.
	- "excludeFiles" parameter added to allow excluding certain files from association with execution addresses.
	- "filter" regex deprecated (i.e. it will not be supported anymore in future versions of DeZog).
	- "disassemblerArgs"/"numberOfLines": New parameter to control the number of displayed disassembled lines.
- z88dk:
	- Renamed "z88dkMapFile" to "mapFile".
	- "addOffset" removed for z88dk. Use "mapFile" instead.
	- "mapFile" is mandatory now.
- Byte registers IXL, IXH, IYL and IYH now show additionally under "Registers 2"
- Bugfix for a hang when Disassembly should wrap around 0xFFFF.
- Fixed an "Unverified breakpoint" issue on Windows.

# 1.4.9
- Fixed issue #29: Zsim: load instruction not executed properly for addresses between 0x0000 and 0x3FFF

# 1.4.8
- Fixed white spaces in loading for zrcp (ZEsarUX).

# 1.4.7
- Added donate button.

# 1.4.6
- Removed double timer for command/response.
- Added "What's New".

# 1.4.5
- Version to start beta testing "zxnext".

# 1.4.4
- remoteType: "serial" renamed to "zxnext".
- Allowing to set/remove breakpoints during debugged program being run for cspect, zsim and zxnext.

# 1.4.3
- Support for DZRP 1.6.0. CMD_CLOSE implemented.
- startAutomatically with z80 unit tests improved.

# 1.4.2
- Support for DZRP 1.4.0: Changed numbering.
- ZXNext remote debugging working. Major changes to DZRP.
- Breakpoints at address 0x0000 fixed.
- Introduced TC_END to Unit tests.
- New eval '-dasm' command.

# 1.4.1
- Support for DZRP 1.2.0: CMD_SLOT.

# 1.4.0
- sjasmplus "--lstlab" labels are parsed now.
- Support for DZRP 1.1.0
- Formatting of Z80 flags changed.
- Command dezog.cancelUnitTests added.

# 1.3.1
- Corrected display of memory slots for zsim and cspect.
- Removed 'replaceAll'.
- Fixed issue #24: (sjasmplus) Watch expression evaluates incorrect value for label within IFDEF

# 1.3.0
- Fix for ZEsarUX history spot.
- Merged develop branch into master.

# 1.2.8
- skipInterrupt setting moved to zrcp.
- cspect:
  - warning if codeCoverageEnabled==true.
  - error if Z80 unit tests are started with cspect.
- Fixed ZEsarUX Z80 unit tests.
- Fix for cspect HL', I, R and IM registers.

# 1.2.7
- Watchpoints disabled for CSpect.
- Enabled "cspect" support.

# 1.2.6
- Z80 unit tests fixed.
- Sprites/patterns view:
	- Grayscale palette exchanged by false colors palette.
	- Alternating colors for rows.
	- Visibility of anchor sprite is now taken into account.
- zrcp: Improved stability of socket connection.
- Disabled "cspect" support.

# 1.2.5
- Improved zsim performance when stepping over macro.
- Sprites/patterns view:
	- now also able to show 4 bit color pattern sprites.
	- improvements for relative sprites (but not fully working yet)

# 1.2.4
- cspect:
	- Logpoints working.
	- StepOut corrected.
- Fixed: Update of word register in case of byte register change (and vice versa).

# 1.2.3
- Fixed: crash when switching from ZEsarUX to CSpect.
- Manual change of PC (or SP) will update the shown file.
- zsim: cpu writing to ROM does not change the contents anymore.
- zsim: simulator exchanged. Is less buggy and 30% performance increase.
- cspect:
  - conditional breakpoints working.
  - watchpoints added.

# 1.2.2
- CSpect: timeout error if no response received.
- Fixed: "TypeError: cannot read property 'getObject' of undefined"
- ZEsarUX: Sprite palette colors corrected.
- CSpect: Improved RST 08 StepOver/Into handling.
- General stepOver improvement: stepOver now steps over whole line, e.g. macros, fake instructions, several instruction on one line.

# 1.2.1
- Renamed "Memory Pages" to "Slots".
- Added forgotten Z80N instructions.
- Fixed bug in sprite patterns display.
- Log of assertions now under 'DeZog' output.
- Fixed bug with repetitive StepIntos (and others) via key (F11).

# 1.2.0
- Basic CSpect support.

# 1.1.3
- Preparation for market place release.

# 1.1.2
- Small fix and cleanup.
- zsim:
  - "tbblueMemoryManagementSlots": slots can be read now.
  - Simulator view closed now after stopping debugging a unit test.

# 1.1.1
- 'movePCtoCursor' back in right-click menu.
- "z88dkMapFile" parameter: better support for z88dk labels.

# 1.1.0
- zsim:
	- Optimized handling of HALT instruction.
	- Added "tbblueMemoryManagementSlots".
	- New values for "visualMemory": "none", "64K", "ZX48", "ZX128" and "ZXNEXT"
	- Added "Z80N" instructions.
	- "vsyncInterrupt" introduced to enable the 20ms interrupt.

# 1.0.2
- Documentation update.
- Z80 unit tests fixed.
- Decorations (coverage, history spot, etc.) on disassembly improved.

# 1.0.1
- zsim: USR0 mode for 128K Spectrum.

# 1.0.0
- This release is meant for the market place to substitute z80-debug.

# 0.13.7
- zsim: Coupled ula screen update and interrupt.
- zrcp: fixed timeout for step-over/out.

# 0.13.6
- Refactoring: CallSerializer finally removed (!)
- "zrcp.loadDelay" launch.json parameter added. Default value is 100ms for Windows, 0ms for others. Adds an additional delay before loading the Z80 program as a workaround for the initial zesarux crash.
- debug_wait_before and debug_wait_after removed.
- zsim:
	- Code coverage can be disabled now.
	- More configurable. 'machine' removed but added:
		- loadZxRom
		- zxKeyboard
		- visualMemory
		- ulaScreen
		- memoryPagingControl

# 0.13.5
- zsim.cpuLoadInterruptRange introduced. Change the range for the average calculation.
- ZEsarUX: launch.json parameters "debug_wait_before" and "debug_wait_after" (in ms) are more accurate now.

# 0.13.4
- Internal simulator
	- Fix: Write-watchpoint was indicated as read-watchpoint.
	- Fix: corrected "LD (IX/IY+d),n".
	- Performance improvement
- ZEsarUX: automatic loading enabled again. But added launch.json parameters to wait before and after loading ("debug_wait_before" and "debug_wait_after" in ms).
- Visual update corrected after MovePcToCursor.

# 0.13.3
- PC jumps to correct location after state restore.
- Fixed 'continue' for ZEsarUX.
- ZEsarUX: automatic loading of the sna file disabled. Use "-e smartload full_path_to_your_sna_file" instead.

# 0.13.2
- Fix for "Fix including nested directories".
- Step history.
- A lot of refactoring regarding history/reverse debugging.
- True cpu history for internal simulator.

# 0.13.1
- Code coverage for internal simulator.
- Simulator: A StepInto will now do a single step also for LDIR, LDDR, CPIR, CPDR and HALT.

# 0.13.0
- New command: "clearAllDecorations".
- Command removed "clearCodeCoverage".

# 0.12.4
- remoteType "zxsim" renamed to "zsim".
- Simulator:
	- CPU load for simulator added.
	- Visual memory added.
	- loadObj supported.
	- state save/restore added
- ZEsarUX: using zsf for save state/restore.

# 0.12.3
- launch.json changes:
	- "zhostname" and "zport" removed. Use "hostname" and "port" under "zrcp" instead.
	- Configurations for "zxsim" ("machine") and "serial" ("baudrate", "port") added.
- Included rom in simulator.
- Added IM register.

# 0.12.2
- Package 'SerialPort' removed temporarily.

# 0.12.1
- Added simulator remoteType: 'zxsim'.
- Changed remoteType 'zxnext' to 'serial'.
- Simulation of ZX Spectrum keys.

# 0.12.0
- Changed remoteType 'zesarux' to 'zrcp'.
- Fixed bug "Debugging with source files is impossible when there are ORGs with non-increasing addresses"
- Added a Z80 simulator to fake the serial connection (not usable yet).
- Added remoteType 'zxnext' (not usable yet).

# 0.11.4
- Design document added to describe the process of adding a new Remote.

# 0.11.3
- Added remoteType to package.json.
- Fixed bug with callstack and RST.
- Fixed bug with stack for pushed values on top level.
- Fixed bug if no unit tests were configured.
- Label evaluation: Allow and evaluate "$" in EQU.
- Fixed bug with wrong order in call stack when disassembling.
- A lot of refactoring (handler -> Promises).

# 0.11.2
- More refactoring.

# 0.11.1
- Regrouping files in folders.

# 0.11.0
- The z80-debug adapter has been renamed to "DeZog".
- All references have been changed. Instead of "z80-debug" now "dezog" is used to refer to internal functions.

# 0.10.0
- Major redesign around Z80Registers to make it easier to add other remotes like a real ZXNext HW.

# 0.9.7
- Different way to step-over (SP).

# 0.9.6
- spotCount added. A list of instructions is highlighted that were executed just before and just after the current one.
- Fixed extended and real stack.
- Fix for coverage display after unit tests stopped.
- Fix for forward step during reverse debug (isCallOpcode corrected).
- Suppressed "Already enabled" errors.
- Prepared breakpoint decorations.

## 0.9.5
- Reverse debugging: Conditional breakpoints.
- Fixed moving of PC to cursor during reverse debugging.
- Changed reverse debug decoration to blue background due to performance reasons.

## 0.9.4
- Reverse debugging available.
	- Uses ZEsarUX cpu-history zrcp command.
	- Breakpoints (without condition) are evaluated.
- Fixed bug in disassembling ZX Next instruction PUSH nn.

## 0.9.3-2
- Fixed path problem for windows.

## 0.9.3-1
- Allows parsing of sjasmplus labels without ":".

## 0.9.2
- Fixed bug in register parsing.
- Changed to use ZEsarUX 'cpu-code-coverage' for decorating code coverage.
- Changed to use ZEsarUX 'extended-stack' for displaying the callstack. This makes it possible to highlight interrupts in the callstack.
- Fixed bug in sjasmplus parser (fake instructions).

## 0.9.1
- Fixed error in unit test stack label

## 0.9.0
- Unit Tests for assembler sources!
- Supports new enhanced breakpoint condition format of ZEsarUX.
- new setting 'loadObjs' to load object files.
- Requires ZEsarUX 8.0.

## 0.8.1
- Memory pages are shown in VARIABLES section.

## 0.8.0
- Support for sjasmplus v1.11.0 list file format.
- Fix of 'include' parsing for z88dk.

## 0.7.1
- Debug Console: Display of T-states while executing instructions or sub routine calls.
- Disassembler:
	- Corrected opcode "SUB A,s" to "SUB s".
	- Added new Z80N barrel shift and "JP (C)" opcodes.
	- Corrected "JP (IXY)".
- Fixed a bug in "startAutomatically".
- Corrected file association for z80asm.
- Default assembler changed to sjasmplus.
- Break reason now also shown at first breakpoint after launch.
- LOGPOINTs added.
- WPMEM now evaluates expression not just labels.
- Adjusted to changed sjasmplus list file format.
- Corrected association of list file line numbers with addresses.


## 0.7.0
- New assembler listings supported: "sjasmplus".
- Better support for z88dk-z80asm.
- New parameters "asm" and "srcDirs".
- '-eval' now evaluates also label names with a starting "_".
- Dropped support for label files. The labels are extracted anyway from the list file.
- Watches allow now more complex expressions not only labels. Now e.g. "dlistw+3" is supported.
- Changed appearance of memory viewer: Added a column header and a legend for the register colors.


## 0.6.2
- Debugging can now start immediately after loading the snapshot file. Requires ZEsarUX 7.2.
- Setting breakpoints from vscode without interrupting a running program.
- "startAutomatically" launch option working now.
- Option "loadSnap" replaced by "load". "load" allows for loading .sna and .tap files.
- "wpmem"/"assert" now disabled by default. It can be turned on manually or in the launch.json.
- ASSERTs now work similar to WPMEM. They are not combined with vscode breakpoints anymore.
- log configuration moved to the launch settings.
- socketTimeout configurable.

## 0.6.1
- Fixed Event-Stream vulnerability.
- Added breakpoint conditions that are translated into the ZEsarUX condition syntax.
- Added parsing for ASSERTs.
- New commands: "ASSERT enable|disable|status" (still experimental)
- "state save" now persistent.

## 0.6.0
- Changed handling of code areas without sources. These areas are now automatically disassembled.
- Disassembly done with z80dismblr.
- Disassembly option to deal with special 'rst 8' esxdos convention ("esxdosRst":true)
- Settings for "disassemblies" removed, superfluous.
- Internal logging disabled.
- RST improvements: call stack, step-over, step-out.

## 0.5.1
- Fixed hovering on IXL, IXH, IYL and IYH
- Renamed "resetOnStart" to "resetOnLaunch"
- New launch.json option "commandsAfterLaunch" to execute certain emulator commands right after the program-to-debug has been loaded.
- Changed 'Restart' behavior to overcome hang on restart.

## 0.5.0
- Uses new (ZEsarUX 7.1) and fast memory breakpoints for WPMEM watchpoints, see https://github.com/maziac/z80-debug/blob/master/documentation/Usage.md#wpmem
- Use of z80dismblr for disassembly.
- Improved disconnection handling.
- New command "-sprites" displays the sprites in a new window.
- New command "-patterns" displays the sprite patterns in a new window.
- New option for "-exec": "-view" redirects the output from console to a new view.
- Experimental implementation for "-state save|restore".

## 0.4.1
- Corrected setting of unverified breakpoints.
- Fixed error when fetching disassemblies.

## 0.4.0
- Settings cleaned up.
- Changing the program counter is now directly reflected in the UI.
- Memory viewer got an additional ASCII field.
- New debug command "-label" to output the number for a label.
- labels and constants are now also extracted from the asm files. I.e. in most cases it shouldn't be required to add a labels file anymore.
- Formatting distinguishes now between 'small values' and 'big values'.
- Basic support for z88dk z80asm.
- Improved documentation of the list files.

## 0.3.1
- Program Counter can be changed via menu.

## 0.3.0
- First release to market place.

## 0.2.0
- WPMEM: Persistent memory watchpoints added.
- Watches: now the size and type can be manually added.
- A memory viewer/editor has been added.
- console command to evaluate expressions/labels.

## 0.1.2
- Setting of breakpoints now also works even if mborik.z80-macroasm (or other Z80 extensions) are installed as well.

## 0.1.1
- Register parsing corrected.

## 0.1.0
Initial version.
Functionality:
- supports ZEsarUX emulator
- reads .list and .labels files
	- supports stepping through source code
	- either in .list file or in .asm files
- step-over, step-in, step-out, continue, pause
- display of
	- disassembly
	- Z80 registers
	- stack
	- callstack
- changing of Z80 registers from vscode IDE
- labels
	- number-label resolution, i.e. along with numbers also the corresponding label is displayed
- hovering
	- registers: reveals its contents and associated label
	- labels: reveals their value
- watches of labels
- formatting registers
	- customizable formatting for registers, e.g. format as hex and/or decimal and/or label etc.
	- different formatting for registers while hovering<|MERGE_RESOLUTION|>--- conflicted
+++ resolved
@@ -1,15 +1,12 @@
 # Changelog
 
-<<<<<<< HEAD
 # 2.8.0
 - Better reverse engineering support
 	- Improved disassembly
 	- Reload list file during debug session
 	- Disassembly into list file format also for data
-=======
 # 2.7.1
 - Fixed disassembly of instructions: INC (IX+n), DEC (IX+n), INC (IY+n) and DEC (IY+n).
->>>>>>> 60df6e41
 
 # 2.7.0
 - Experimental MAME support.
